--- conflicted
+++ resolved
@@ -285,11 +285,7 @@
 fetch('http://localhost:3000/signup', {  
     method: 'post',
     headers: {
-<<<<<<< HEAD
       'Content-Type': 'application/json',
-=======
-      'Content-Type': 'application/json'
->>>>>>> 89e24ea3
     },
     body: JSON.stringify({ "user": {
       "email" : "test@test.com",
@@ -318,14 +314,6 @@
 rails g controller private test
 ```
 
-<<<<<<< HEAD
-Then in a browser console somewhere:
-```js
-fetch('http://localhost:3000/signup', {  
-    method: 'post',
-    headers: {
-      'Content-Type': 'application/json',
-=======
 ```rb
 class PrivateController < ApplicationController
   before_action :authenticate_user!
@@ -392,7 +380,6 @@
     method: 'post',
     headers: {
       'Content-Type': 'application/json'
->>>>>>> 89e24ea3
     },
     body: JSON.stringify({ "user": {
       "email" : "test@test.com",
@@ -400,10 +387,6 @@
     }})
 })
   .then(res => {
-<<<<<<< HEAD
-    console.log(res.headers.get('Authorization'))
-    return res.json()
-=======
     if(res.ok) {
       console.log(res.headers.get('Authorization'))
       localStorage.setItem('token', res.headers.get('Authorization'))
@@ -463,7 +446,6 @@
     } else if (res.status == "401") {
       return res.text().then(text => Promise.reject(text))
     }
->>>>>>> 89e24ea3
   })
   .then(json => console.dir(json))
   .catch(err => console.error(err))
